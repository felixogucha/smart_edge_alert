--- conflicted
+++ resolved
@@ -1,15 +1,3 @@
 ## 0.0.1
 
-<<<<<<< HEAD
-* Creates a Smart Edge Alert that includes a close icon to allow the user to continue with the app journey.
-=======
-* Creates a Smart Edge Alert that includes a close icon to allow the user to continue with the app journey.
-
-## 0.0.2
-
-* Updates documentation for Class and Method descriptions.
-
-## 0.0.3
-
-* Updates README.md with a detailed description of how to use the Smart Edge Alert.
->>>>>>> c91dda0c
+* Creates a Smart Edge Alert that includes a close icon to allow the user to continue with the app journey.